/*
Copyright 2020 The Tekton Authors

Licensed under the Apache License, Version 2.0 (the "License");
you may not use this file except in compliance with the License.
You may obtain a copy of the License at

    http://www.apache.org/licenses/LICENSE-2.0

Unless required by applicable law or agreed to in writing, software
distributed under the License is distributed on an "AS IS" BASIS,
WITHOUT WARRANTIES OR CONDITIONS OF ANY KIND, either express or implied.
See the License for the specific language governing permissions and
limitations under the License.
*/

package main

import (
	"context"
	"flag"
	"fmt"
	prometheus "github.com/grpc-ecosystem/go-grpc-prometheus"
	"github.com/grpc-ecosystem/grpc-gateway/v2/runtime"
	"github.com/prometheus/client_golang/prometheus/promhttp"
	"github.com/tektoncd/results/pkg/server/api/v1alpha2"
	"github.com/tektoncd/results/pkg/server/auth"
	rpb "github.com/tektoncd/results/proto/results/v1alpha2"
	_ "go.uber.org/automaxprocs"
	"google.golang.org/grpc"
	"google.golang.org/grpc/credentials"
	"google.golang.org/grpc/health"
	hpb "google.golang.org/grpc/health/grpc_health_v1"
	"google.golang.org/grpc/reflection"
	"gorm.io/driver/postgres"
	"gorm.io/gorm"
	"log"
	"net"
	"net/http"
<<<<<<< HEAD
	"net/url"
=======
>>>>>>> bb859153
	"path"
)

var (
<<<<<<< HEAD
	apiAuth     = flag.Bool("api-auth", false, "Enable/Disable API auth")
	dbHost      = flag.String("db-host", "", "Database host")
	dbPort      = flag.String("db-port", "5432", "Database port")
	dbName      = flag.String("db-name", "", "Database name")
	dbUser      = flag.String("db-user", "", "Database user")
	dbPassword  = flag.String("db-password", "", "Database password")
	dbSSL       = flag.String("db-ssl", "disable", "Enable/Disable database SSL mode")
	kubeServer  = flag.String("kube-server", "", "Kubernetes API server")
	kubeCA      = flag.String("kube-ca", "/etc/tls/kube.ca", "Kubernetes API server CA File")
=======
	dbHost     = flag.String("db-host", "", "Database host")
	dbPort     = flag.String("db-port", "5432", "Database port")
	dbName     = flag.String("db-name", "", "Database name")
	dbUser     = flag.String("db-user", "", "Database user")
	dbPassword = flag.String("db-password", "", "Database password")
	dbSSL      = flag.String("db-ssl", "disable", "Enable/Disable database SSL mode")
	apiAuth    = flag.Bool("api-auth", false, "Enable/Disable API auth")
	//kcpHost     = flag.String("kcp-host", "", "KCP API server host")
	//kcpCA       = flag.String("kcp-ca", "", "KCP API Server CA")
	//kubeConfig  = flag.String("kube-config", "", "KCP kube config file")
>>>>>>> bb859153
	grpcPort    = flag.String("grpc-port", "50051", "GRPC API Port")
	promPort    = flag.String("prometheus-port", "9090", "Prometheus Port")
	restPort    = flag.String("rest-port", "8080", "REST API Port")
	tlsPath     = flag.String("tls-path", "/etc/tls", "TLS cert and key path")
	tlsOverride = flag.String("tls-override", "", "TLS server name override")
)

func main() {
	flag.Parse()

	// Check parameters
	*tlsPath = path.Clean(*tlsPath)

	// Connect to the database.
	if *dbHost == "" || *dbName == "" || *dbUser == "" || *dbPassword == "" {
		log.Fatal("Must provide database host, name, user, password flag")
	}
	dbURI := fmt.Sprintf("host=%s user=%s password=%s dbname=%s port=%s sslmode=%s", *dbHost, *dbUser, *dbPassword, *dbName, *dbPort, *dbSSL)
	db, err := gorm.Open(postgres.Open(dbURI), &gorm.Config{})
	if err != nil {
		log.Fatal("Error opening database: ", err)
	}

	// Load server TLS cert
	creds, err := credentials.NewServerTLSFromFile(path.Join(*tlsPath, "tls.crt"), path.Join(*tlsPath, "tls.key"))
	if err != nil {
		log.Fatal("Error loading TLS key pair: ", err)
	}

	// Create auth client
	var authChecker auth.Checker
	authChecker = auth.AllowAll{}
	if *apiAuth {
<<<<<<< HEAD
		kubeURL, err := url.Parse(*kubeServer)
		if err != nil {
			log.Fatal("Invalid kube server address: ", err)
		}
		authChecker = auth.NewRBAC(&rest.Config{
			Host: kubeURL.String(),
			TLSClientConfig: rest.TLSClientConfig{
				CAFile: *kubeCA,
			},
		})
=======
		authChecker = auth.NewKCPAuth()
>>>>>>> bb859153
	}

	// Register API api(s)
	v1a2, err := v1alpha2.New(db, v1alpha2.WithAuth(authChecker))
	if err != nil {
		log.Fatal("Error creating GRPC server: ", err)
	}
	s := grpc.NewServer(
		grpc.Creds(creds),
		grpc.StreamInterceptor(prometheus.StreamServerInterceptor),
		grpc.UnaryInterceptor(prometheus.UnaryServerInterceptor),
	)
	rpb.RegisterResultsServer(s, v1a2)

	// Allow service reflection - required for grpc_cli ls to work.
	reflection.Register(s)

	// Set up health checks.
	hs := health.NewServer()
	hs.SetServingStatus("tekton.result.v1alpha2.Results", hpb.HealthCheckResponse_SERVING)
	hpb.RegisterHealthServer(s, hs)

	// Prometheus metrics
	prometheus.Register(s)
	http.Handle("/metrics", promhttp.Handler())
	go func() {
		log.Printf("Prometheus server Listening on: %s", *promPort)
		if err := http.ListenAndServe(":"+*promPort, promhttp.Handler()); err != nil {
			log.Fatal("Error running Prometheus HTTP handler: ", err)
		}
	}()

	// Listen on port and serve.
	lis, err := net.Listen("tcp", ":"+*grpcPort)
	if err != nil {
		log.Fatalf("failed to listen: %v", err)
	}

	// Serve gRPC server
	go func() {
		log.Printf("gRPC server Listening on: %s", *grpcPort)
		log.Fatal(s.Serve(lis))
	}()

	// Load client TLS cert
	creds, err = credentials.NewClientTLSFromFile(path.Join(*tlsPath, "tls.crt"), *tlsOverride)
	if err != nil {
		log.Fatal("Error loading TLS certificate: ", err)
	}

	// Register gRPC server endpoint for gRPC gateway
	ctx := context.Background()
	ctx, cancel := context.WithCancel(ctx)
	defer cancel()
	mux := runtime.NewServeMux()
	opts := []grpc.DialOption{grpc.WithTransportCredentials(creds)}
	err = rpb.RegisterResultsHandlerFromEndpoint(ctx, mux, ":"+*grpcPort, opts)
	if err != nil {
		log.Fatal("Error registering gRPC server endpoint: ", err)
	}

	// Start HTTP server (and proxy calls to gRPC server endpoint)
	log.Printf("REST server Listening on: %s", *restPort)
	log.Fatal(http.ListenAndServeTLS(":"+*restPort, path.Join(*tlsPath, "tls.crt"), path.Join(*tlsPath, "tls.key"), mux))
}<|MERGE_RESOLUTION|>--- conflicted
+++ resolved
@@ -23,9 +23,9 @@
 	prometheus "github.com/grpc-ecosystem/go-grpc-prometheus"
 	"github.com/grpc-ecosystem/grpc-gateway/v2/runtime"
 	"github.com/prometheus/client_golang/prometheus/promhttp"
-	"github.com/tektoncd/results/pkg/server/api/v1alpha2"
+	"github.com/tektoncd/results/pkg/server/api/v1alpha2/server"
 	"github.com/tektoncd/results/pkg/server/auth"
-	rpb "github.com/tektoncd/results/proto/results/v1alpha2"
+	rpb "github.com/tektoncd/results/proto/v1alpha2/results_go_proto"
 	_ "go.uber.org/automaxprocs"
 	"google.golang.org/grpc"
 	"google.golang.org/grpc/credentials"
@@ -37,25 +37,10 @@
 	"log"
 	"net"
 	"net/http"
-<<<<<<< HEAD
-	"net/url"
-=======
->>>>>>> bb859153
 	"path"
 )
 
 var (
-<<<<<<< HEAD
-	apiAuth     = flag.Bool("api-auth", false, "Enable/Disable API auth")
-	dbHost      = flag.String("db-host", "", "Database host")
-	dbPort      = flag.String("db-port", "5432", "Database port")
-	dbName      = flag.String("db-name", "", "Database name")
-	dbUser      = flag.String("db-user", "", "Database user")
-	dbPassword  = flag.String("db-password", "", "Database password")
-	dbSSL       = flag.String("db-ssl", "disable", "Enable/Disable database SSL mode")
-	kubeServer  = flag.String("kube-server", "", "Kubernetes API server")
-	kubeCA      = flag.String("kube-ca", "/etc/tls/kube.ca", "Kubernetes API server CA File")
-=======
 	dbHost     = flag.String("db-host", "", "Database host")
 	dbPort     = flag.String("db-port", "5432", "Database port")
 	dbName     = flag.String("db-name", "", "Database name")
@@ -66,19 +51,15 @@
 	//kcpHost     = flag.String("kcp-host", "", "KCP API server host")
 	//kcpCA       = flag.String("kcp-ca", "", "KCP API Server CA")
 	//kubeConfig  = flag.String("kube-config", "", "KCP kube config file")
->>>>>>> bb859153
 	grpcPort    = flag.String("grpc-port", "50051", "GRPC API Port")
+	restPort    = flag.String("rest-port", "8080", "REST API Port")
 	promPort    = flag.String("prometheus-port", "9090", "Prometheus Port")
-	restPort    = flag.String("rest-port", "8080", "REST API Port")
 	tlsPath     = flag.String("tls-path", "/etc/tls", "TLS cert and key path")
 	tlsOverride = flag.String("tls-override", "", "TLS server name override")
 )
 
 func main() {
 	flag.Parse()
-
-	// Check parameters
-	*tlsPath = path.Clean(*tlsPath)
 
 	// Connect to the database.
 	if *dbHost == "" || *dbName == "" || *dbUser == "" || *dbPassword == "" {
@@ -100,24 +81,11 @@
 	var authChecker auth.Checker
 	authChecker = auth.AllowAll{}
 	if *apiAuth {
-<<<<<<< HEAD
-		kubeURL, err := url.Parse(*kubeServer)
-		if err != nil {
-			log.Fatal("Invalid kube server address: ", err)
-		}
-		authChecker = auth.NewRBAC(&rest.Config{
-			Host: kubeURL.String(),
-			TLSClientConfig: rest.TLSClientConfig{
-				CAFile: *kubeCA,
-			},
-		})
-=======
 		authChecker = auth.NewKCPAuth()
->>>>>>> bb859153
 	}
 
 	// Register API api(s)
-	v1a2, err := v1alpha2.New(db, v1alpha2.WithAuth(authChecker))
+	v1a2, err := server.New(db, server.WithAuth(authChecker))
 	if err != nil {
 		log.Fatal("Error creating GRPC server: ", err)
 	}
